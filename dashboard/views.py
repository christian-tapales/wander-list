--- conflicted
+++ resolved
@@ -1,15 +1,4 @@
 from django.shortcuts import render, redirect
-<<<<<<< HEAD
-from supabase_service import get_service_client
-from datetime import datetime, timedelta
-from decimal import Decimal
-import logging
-
-logger = logging.getLogger(__name__)
-
-def dashboard_view(request):
-    """Display dashboard for authenticated users with budget alerts.
-=======
 from django.db.models import Sum, Q
 from django.utils import timezone
 from datetime import datetime, timedelta
@@ -22,7 +11,6 @@
 
 def dashboard_view(request):
     """Display dashboard for authenticated users with real data from database.
->>>>>>> 5596d8d3
     
     Shows:
     - Daily allowance and spending summary
@@ -34,92 +22,12 @@
     user_id = request.session.get('user_id')
     
     if not user_id:
-<<<<<<< HEAD
-=======
         logger.warning("Unauthenticated user attempted to access dashboard")
->>>>>>> 5596d8d3
         return redirect('login:login_page')
     
     username = request.session.get('username', 'User')
     email = request.session.get('email', '')
     
-<<<<<<< HEAD
-    # Calculate triggered budget alerts
-    triggered_alerts = []
-    
-    try:
-        supabase = get_service_client()
-        
-        # 1. Fetch active budget alerts with category info
-        alerts_response = supabase.table('budget_alerts_budgetalert')\
-            .select('*, budget_alerts_category(*)')\
-            .eq('user_id', user_id)\
-            .eq('active', True)\
-            .execute()
-        
-        budget_alerts = alerts_response.data if alerts_response.data else []
-        
-        # 2. Get current month's date range
-        today = datetime.now()
-        first_day_of_month = today.replace(day=1).date()
-        
-        # 3. Fetch all expenses for current month
-        expenses_response = supabase.table('expenses')\
-            .select('category, amount')\
-            .eq('user_id', user_id)\
-            .gte('date', str(first_day_of_month))\
-            .execute()
-        
-        expenses = expenses_response.data if expenses_response.data else []
-        
-        # 4. Calculate spending by category
-        spending_by_category = {}
-        for expense in expenses:
-            category = expense['category']
-            amount = Decimal(str(expense['amount']))
-            spending_by_category[category] = spending_by_category.get(category, Decimal('0')) + amount
-        
-        # 5. Check each budget alert against actual spending
-        for alert in budget_alerts:
-            category_name = alert['budget_alerts_category']['name']
-            amount_limit = Decimal(str(alert['amount_limit']))
-            threshold_percent = alert['threshold_percent']
-            notify_dashboard = alert['notify_dashboard']
-            
-            # Get spending for this category
-            spent = spending_by_category.get(category_name, Decimal('0'))
-            
-            # Calculate percentage spent
-            if amount_limit > 0:
-                percent_spent = (spent / amount_limit) * 100
-            else:
-                percent_spent = 0
-            
-            # Check if threshold is exceeded and dashboard notifications are enabled
-            if notify_dashboard and percent_spent >= threshold_percent:
-                triggered_alerts.append({
-                    'category': category_name,
-                    'spent': float(spent),
-                    'limit': float(amount_limit),
-                    'percent_spent': round(percent_spent, 1),
-                    'threshold': threshold_percent,
-                    'severity': 'danger' if percent_spent >= 100 else 'warning'
-                })
-        
-        logger.info(f"Dashboard: Found {len(triggered_alerts)} triggered alerts for user_id={user_id}")
-        
-    except Exception as e:
-        logger.error(f"Failed to calculate budget alerts: {e}", exc_info=True)
-        # Don't block dashboard if alerts fail
-    
-    context = {
-        'username': username,
-        'email': email,
-        'user_id': user_id,
-        'triggered_alerts': triggered_alerts,
-    }
-    return render(request, 'dashboard/dashboard.html', context)
-=======
     try:
         # Import models and constants
         from expenses.views import CATEGORIES
@@ -333,5 +241,4 @@
             'email': email,
             'user_id': user_id,
         }
-        return render(request, 'dashboard/dashboard.html', context)
->>>>>>> 5596d8d3
+        return render(request, 'dashboard/dashboard.html', context)